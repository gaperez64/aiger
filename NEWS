<<<<<<< HEAD
Version 1.9.4
=======
Version 1.9.3
>>>>>>> 831e3cea
  
  Improved 'aigdd' to maintain failure inducing '<dst>' file.
  Added 'aigflip'.
  Some fixes to 'aigtosmv'.
  Adapted 'smvtoaig', 'aigtosmv', 'aigsim', 'aigsplit' to new BCJF format.
  Added 'aigmove' and 'aigmiter'.
  Started new 'aigbmc'.
  Renamed 'aigbmc' to 'aigunroll'.
  Added new BCJF sections.
  Fixed reencoding.
  Added 'aigsplit',  'aigfuzz', 'aigand', 'aigor', and 'aigjoin'.
  Removed memory leak for empty line comments.
  Added command line options for executable in 'aigdd'.
  More stable 'aigdd' to work with shell scripts as well.
  Added binary read/write mode for compatability with Windows.
  Optional '-p <prefix>' option to 'aigtosmv'.

Version 20071012
  
  Optionally include or strip symbols in visiualizers 'aigvis', 'aigtodot'.
  Delta debugger 'aigdd' simplifies AND gates.
  Fixed 'smvtoaig' for models with 'next' but no 'init' assignment.
  Added 'aigvis' script (AIG->DOT->EPS->PDF, and then calls acrobat).
  Allowed combinatorial assignments in ASSIGN section for 'smvtoaig'.
  Fixed invalid error message if RHS contains '0' in the binary format.
  Error in 'bliftoaig' if BLIF latches are not inizialized by '0'.
  Fixed 'bliftoaig' (usage of 'aiger_not' instead of 'not_aig').

Version 20070427
  
  Simulator 'aigsim' can now check correctness of a witness.
  Fixed minor bug in reading correct AIGER file reported as incorrect.
  Extended 'smvtoaig' to handle 'next' operators in 'DEFINE' section.

Version 20070308

  Added 'aigtodot' visualizer.
  Fixed examples to be consistent with newer symbol table entry format.
  Produce output symbols in 'aigtoblif' even if AIGER file is stripped.

Version 20061129

  New poor man model checker 'mc.sh' based on AIGER tools.
  Added 'examples/JaigerToCNF.java' (with help from Daniel Le Berre).
  Switched to MIT style license (except for 'bliftoaig').
  New 'wrapstim' to generate stimulus from time frame expanded solution.
  Added stimulus and witness/counter example definitions to FORMAT report.

Version 20061115

  Made ASCII format default if output is connected to terminal.
  New delta debugger for AIG tools.
  New bounded model checker for AIGs.
  New simple AIG library 'SimpAIG'.
  Fixed various non-initialized data defects.

Version 20061016
 
  Added 'bliftoaig' and 'aigtoblif' by Mark Herbstritt.
  Adapted LICENSE.

Version 20061011

  Fixed 'smvtoaig' for models with 'init' but no 'next' assignments.
  Adapted 'andtoaig' to new API.

Version 20061005
 
  Beta version and second public release.

  Renamed 'big' to 'aig' and 'aig' to 'aag' to reflect the fact that
  the old binary 'big' format is really the default format.  There is no
  '.big' file extension any more.

  Dropped second field in symbol table entries, since it was redundant.

Version 20060915

  Alpha version and first public release.<|MERGE_RESOLUTION|>--- conflicted
+++ resolved
@@ -1,8 +1,4 @@
-<<<<<<< HEAD
 Version 1.9.4
-=======
-Version 1.9.3
->>>>>>> 831e3cea
   
   Improved 'aigdd' to maintain failure inducing '<dst>' file.
   Added 'aigflip'.
